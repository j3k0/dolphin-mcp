--- conflicted
+++ resolved
@@ -102,17 +102,11 @@
         options["repeat_penalty"] = model_cfg.get("repetition_penalty")
     if "max_tokens" in model_cfg:
         options["num_predict"] = model_cfg.get("max_tokens", 1024)
-<<<<<<< HEAD
     if  "client" in model_cfg:
         client = Client(model_cfg.get("client","http://localhost:11434"))
     if  "keep_alive_seconds" in model_cfg:
         keep_alive_seconds=model_cfg.get("keep_alive_seconds")+"s"
 
-
-=======
-    if "seed" in model_cfg:
-        options["seed"] = model_cfg.get("seed", 42)
->>>>>>> b1bd2d92
 
     try:
         if client == "":
